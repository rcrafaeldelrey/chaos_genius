import {
  getAllDataSources,
  getConnectionType,
  testDatasourceConnection,
  createDataSource,
  deleteDatasource,
  getDatasourceMetaInfo,
  getDatasourceById,
  updateDatasourceById
} from './DataSources';
//import { getAllDataSources } from './DataSources';
import {
  getAllKpiExplorer,
  getAllKpiExplorerForm,
  getAllKpiExplorerField,
  getAllKpiExplorerSubmit,
  getTestQuery,
  kpiDisable,
  getEditMetaInfo,
  getKpibyId,
  getUpdatekpi
} from './KpiEplorer';
import {
  getDashboardAggregation,
  getDashboardRcaAnalysis,
  getAllDashboardDimension,
  getAllDashboardHierarchical
} from './Dashboard';
import { getOnboardingStatus, getHomeKpi } from './Onboarding';
import { getDashboardLinechart } from './LineChart';
import { getDashboardSidebar } from './Sidebarlist';
import {
  getAllAlertEmail,
  getChannelStatus,
  getEditChannel,
  getEmailMetaInfo,
  getSlackMetaInfo,
  getAllAlerts,
  createKpiAlert,
  kpiAlertMetaInfo,
  getKpiAlertById,
  updateKpiAlert,
  kpiAlertDisable,
  kpiAlertEnable
} from './Alert';
import {
  anomalyDetection,
  getAnomalyQualityData,
  anomalyDrilldown,
  anomalySetting
} from './Anomaly';
import { kpiSettingSetup, kpiEditSetup, settingMetaInfo } from './setting';
<<<<<<< HEAD
import {onboardingOrganizationStatus,onboardOrganization,onboardOrganizationUpdate} from './Organization';

=======
import { getGlobalSetting } from './GlobalSetting';
>>>>>>> 759d4976
export {
  getAllDataSources,
  getConnectionType,
  testDatasourceConnection,
  createDataSource,
  deleteDatasource,
  getAllKpiExplorer,
  getAllKpiExplorerForm,
  getAllKpiExplorerField,
  getAllKpiExplorerSubmit,
  getDashboardSidebar,
  getDashboardAggregation,
  getDashboardLinechart,
  getDashboardRcaAnalysis,
  getAllDashboardDimension,
  getAllDashboardHierarchical,
  getOnboardingStatus,
  getTestQuery,
  anomalyDetection,
  getAnomalyQualityData,
  anomalyDrilldown,
  kpiDisable,
  getAllAlertEmail,
  getChannelStatus,
  getEditChannel,
  kpiSettingSetup,
  kpiEditSetup,
  getEditMetaInfo,
  getKpibyId,
  getUpdatekpi,
  getDatasourceMetaInfo,
  getDatasourceById,
  updateDatasourceById,
  getEmailMetaInfo,
  getSlackMetaInfo,
  getHomeKpi,
  getAllAlerts,
  createKpiAlert,
  kpiAlertMetaInfo,
  getKpiAlertById,
  updateKpiAlert,
  kpiAlertDisable,
  kpiAlertEnable,
  anomalySetting,
  settingMetaInfo,
<<<<<<< HEAD
  onboardingOrganizationStatus,
  onboardOrganization,
  onboardOrganizationUpdate
=======
  getGlobalSetting
>>>>>>> 759d4976
};<|MERGE_RESOLUTION|>--- conflicted
+++ resolved
@@ -50,12 +50,8 @@
   anomalySetting
 } from './Anomaly';
 import { kpiSettingSetup, kpiEditSetup, settingMetaInfo } from './setting';
-<<<<<<< HEAD
 import {onboardingOrganizationStatus,onboardOrganization,onboardOrganizationUpdate} from './Organization';
-
-=======
 import { getGlobalSetting } from './GlobalSetting';
->>>>>>> 759d4976
 export {
   getAllDataSources,
   getConnectionType,
@@ -101,11 +97,8 @@
   kpiAlertEnable,
   anomalySetting,
   settingMetaInfo,
-<<<<<<< HEAD
   onboardingOrganizationStatus,
   onboardOrganization,
   onboardOrganizationUpdate
-=======
   getGlobalSetting
->>>>>>> 759d4976
 };