--- conflicted
+++ resolved
@@ -12,11 +12,8 @@
 import { anomaly } from './Anomaly';
 import { alert } from './Alert';
 import { setting } from './setting';
-<<<<<<< HEAD
 import { config } from './Config';
-=======
 import { GlobalSetting } from './GlobalSetting';
->>>>>>> 759d4976
 const rootReducer = combineReducers({
   dataSource: dataSource,
   kpiExplorer: kpiExplorer,
@@ -30,11 +27,8 @@
   anomaly: anomaly,
   alert: alert,
   setting: setting,
-<<<<<<< HEAD
-  config: config
-=======
+  config: config,
   GlobalSetting: GlobalSetting
->>>>>>> 759d4976
 });
 
 export default rootReducer;