import { combineReducers } from 'redux';

import { dataSource } from './DataSource';
import { kpiExplorer } from './KpiExplorer';
import { dashboard } from './Dashboard';
import { aggregation } from './Aggregation';
import { dimension } from './Dimension';
import { hierarchial } from './Hierarchical';
import { onboarding } from './Onboarding';
import { lineChart } from './LineChart';
import { sidebar } from './Sidebarlist';
import { anomaly } from './Anomaly';
import { alert } from './Alert';
import { setting } from './setting';
<<<<<<< HEAD
import { organization } from './Organization';
=======
import { config } from './Config';
>>>>>>> 344c48ee
import { GlobalSetting } from './GlobalSetting';
const rootReducer = combineReducers({
  dataSource: dataSource,
  kpiExplorer: kpiExplorer,
  dashboard: dashboard,
  aggregation: aggregation,
  dimension: dimension,
  hierarchial: hierarchial,
  onboarding: onboarding,
  lineChart: lineChart,
  sidebar: sidebar,
  anomaly: anomaly,
  alert: alert,
  setting: setting,
<<<<<<< HEAD
  organization : organization,
=======
  config: config,
>>>>>>> 344c48ee
  GlobalSetting: GlobalSetting
});

export default rootReducer;<|MERGE_RESOLUTION|>--- conflicted
+++ resolved
@@ -12,11 +12,8 @@
 import { anomaly } from './Anomaly';
 import { alert } from './Alert';
 import { setting } from './setting';
-<<<<<<< HEAD
 import { organization } from './Organization';
-=======
 import { config } from './Config';
->>>>>>> 344c48ee
 import { GlobalSetting } from './GlobalSetting';
 const rootReducer = combineReducers({
   dataSource: dataSource,
@@ -31,11 +28,8 @@
   anomaly: anomaly,
   alert: alert,
   setting: setting,
-<<<<<<< HEAD
   organization : organization,
-=======
   config: config,
->>>>>>> 344c48ee
   GlobalSetting: GlobalSetting
 });
 
