--- conflicted
+++ resolved
@@ -1,16 +1,12 @@
 # -*- coding: utf-8 -*-
 """Helper utilities and decorators."""
-<<<<<<< HEAD
 import csv
 import io
 import subprocess
 from typing import Iterator, List
-=======
 import time
 import functools
-import subprocess
 from types import GeneratorType
->>>>>>> d834c03e
 
 from flask import flash
 from pydantic import BaseModel
@@ -39,7 +35,6 @@
         return ""
 
 
-<<<<<<< HEAD
 def iter_csv(data: Iterator[List[str]]) -> Iterator[str]:
     """A Generator function to help in streaming csv downloads.
 
@@ -52,7 +47,8 @@
         yield line.read()
         line.truncate(0)
         line.seek(0)
-=======
+
+
 def time_my_func(func):
     """Print the runtime of the decorated function."""
     @functools.wraps(func)
@@ -86,5 +82,4 @@
         if "__root__" in obj_dict:
             obj_dict = obj_dict["__root__"]
         return jsonable_encoder(obj_dict)
-    return pydantic_encoder(obj)
->>>>>>> d834c03e
+    return pydantic_encoder(obj)