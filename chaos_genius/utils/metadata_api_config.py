--- conflicted
+++ resolved
@@ -5,11 +5,8 @@
     "BigQuery": False,
     "Snowflake": True,
     "Druid": False,
-<<<<<<< HEAD
     "AWS Athena": True
-=======
     "Databricks": True
->>>>>>> bcbe3c36
 }
 
 TABLE_VIEW_MATERIALIZED_VIEW_AVAILABILITY = {
@@ -55,11 +52,14 @@
         "supported_aggregations": ["sum", "count"],
         "supports_multidim_dd": False
     },
-<<<<<<< HEAD
     "AWS Athena": {
-=======
+        "tables": True,
+        "views": True,
+        "materialized_views": True,
+        "supported_aggregations": ["mean", "sum", "count"],
+        "supports_multidim_dd": True
+    },
     "Databricks": {
->>>>>>> bcbe3c36
         "tables": True,
         "views": True,
         "materialized_views": True,
