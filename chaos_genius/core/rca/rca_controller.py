"""Provides a controller class for performing RCA."""

import json
from datetime import datetime, timedelta
from typing import Tuple

import numpy as np
import pandas as pd

from chaos_genius.connectors.base_connector import get_df_from_db_uri
from chaos_genius.core.rca.root_cause_analysis import RootCauseAnalysis
from chaos_genius.databases.models.data_source_model import DataSource
from chaos_genius.databases.models.rca_data_model import RcaData, db

TIMELINES = ["mom", "wow", "dod"]

TIMELINE_NUM_DAYS_MAP = {"mom": 30, "wow": 7, "dod": 1}

LINE_DATA_TIMESTAMP_FORMAT = "%Y/%m/%d %H:%M:%S"

STATIC_END_DATA_FORMAT = "%Y-%m-%d"


class RootCauseAnalysisController:
    """RCA Controller class. Used to perform RCA analysis with Celery."""

    def __init__(self, kpi_info: dict, end_date: datetime = None):
        """Initialize the controller.

        :param kpi_info: KPI information as a dictionary
        :type kpi_info: dict
        :param end_date: end date for analysis, defaults to None
        :type end_date: datetime, optional
        """
        self.kpi_info = kpi_info

        if end_date is None and self.kpi_info["is_static"]:
            end_date = self.kpi_info["static_params"].get("end_date")
            if end_date is not None:
                end_date = datetime.strptime(end_date, STATIC_END_DATA_FORMAT)

        if end_date is None:
            end_date = datetime.today()

        self.end_date = end_date
        self.connection_info = DataSource.get_by_id(kpi_info["data_source"])
        self.connection_info = self.connection_info.as_dict

        self.metric = kpi_info["metric"]
        self.dimensions = kpi_info["dimensions"]
        self.dt_col = kpi_info["datetime_column"]
        self.agg = kpi_info["aggregation"]

        self.num_dim_combs = list(
            range(1, min(4, len(kpi_info["dimensions"]) + 1))
        )

    def _load_data(
        self,
        timeline: str = "mom",
        tail: int = None
    ) -> Tuple[pd.DataFrame, pd.DataFrame]:
        """Load data for performing RCA.

        :param timeline: timeline to load data for, defaults to "mom"
        :type timeline: str, optional
        :param tail: limit data loaded to this number of rows, defaults to None
        :type tail: int, optional
        :return: tuple with baseline data and rca data for
        :rtype: Tuple[pd.DataFrame, pd.DataFrame]
        """
        end_dt_obj = datetime.today() if self.end_date is None \
            else self.end_date
        num_days = TIMELINE_NUM_DAYS_MAP[timeline]

        base_dt_obj = end_dt_obj - timedelta(days=2 * num_days)
        mid_dt_obj = end_dt_obj - timedelta(days=num_days)

        base_dt = str(base_dt_obj.date())
        mid_dt = str(mid_dt_obj.date())
        end_dt = str(end_dt_obj.date())

        if self.kpi_info["kpi_type"] == "table":
            base_df, rca_df = self._get_kpi_table_data(
                base_dt, mid_dt, end_dt, tail)

        elif self.kpi_info["kpi_type"] == "query":
            base_df, rca_df = self._get_kpi_query_data(
                end_dt_obj, base_dt_obj, mid_dt_obj, tail
            )

        return base_df, rca_df

    def _get_kpi_query_data(
        self,
        end_dt_obj: datetime,
        base_dt_obj: datetime,
        mid_dt_obj: datetime,
        tail: int = None
    ) -> Tuple[pd.DataFrame, pd.DataFrame]:
        """Load data for KPI with query defined.

        :param end_dt_obj: end data to load data for
        :type end_dt_obj: datetime
        :param base_dt_obj: start date to load data for
        :type base_dt_obj: datetime
        :param mid_dt_obj: mid date to load data for
        :type mid_dt_obj: datetime
        :param tail: limit data loaded to this number of rows, defaults to None
        :type tail: int, optional
        :return: tuple with baseline data and rca data for
        :rtype: Tuple[pd.DataFrame, pd.DataFrame]
        """
        # TODO: Fix hack to insert tail in query
        query = self.kpi_info["kpi_query"]
        if tail is not None:
            limit_query = f" limit {tail} "
            query = query.split(";")
            query[0] += limit_query
            query = ";".join(query)

        query_df = get_df_from_db_uri(self.connection_info["db_uri"], query)
        query_df[self.dt_col] = pd.to_datetime(query_df[self.dt_col])
        base_df = query_df[
            (query_df[self.dt_col] > base_dt_obj)
            & (query_df[self.dt_col] <= mid_dt_obj)
        ]
        rca_df = query_df[
            (query_df[self.dt_col] > mid_dt_obj)
            & (query_df[self.dt_col] <= end_dt_obj)
        ]

        return base_df, rca_df

    def _get_kpi_table_data(
        self,
        base_dt: str,
        mid_dt: str,
        end_dt: str,
        tail: int = None
    ) -> Tuple[pd.DataFrame, pd.DataFrame]:
        """Load RCA data for KPI with table defined.

        :param base_dt: start date to load data for
        :type base_dt: str
        :param mid_dt: mid date to load data for
        :type mid_dt: str
        :param end_dt: end data to load data for
        :type end_dt: str
        :param tail: limit data loaded to this number of rows, defaults to None
        :type tail: int, optional
        :return: tuple with baseline data and rca data for
        :rtype: Tuple[pd.DataFrame, pd.DataFrame]
        """
        indentifier = ""
        if self.connection_info["connection_type"] == "mysql":
            indentifier = "`"
        elif self.connection_info["connection_type"] == "postgresql":
            indentifier = '"'

        dt_col_str = f"{indentifier}{self.dt_col}{indentifier}"

        start_query = f"{dt_col_str} > '{base_dt}'"
        mid_query = f"{dt_col_str} <= '{mid_dt}'"
        end_query = f"{dt_col_str} <= '{end_dt}'"

        base_filter = f" where {start_query} and {mid_query} "
        rca_filter = f" where {mid_query} and {end_query} "

        table_name = self.kpi_info['table_name']
        base_query = f"select * from {table_name} {base_filter} "
        rca_query = f"select * from {table_name} {rca_filter} "

        kpi_filters = self.kpi_info["filters"]
        if kpi_filters:
            kpi_filters_query = " "
            for key, values in kpi_filters.items():
                if values:
                    # TODO: Bad Hack to remove the last comma, fix it
                    values_str = str(tuple(values))
                    values_str = values_str[:-2] + ")"
                    kpi_filters_query += (
                        f" and {indentifier}{key}{indentifier} in {values_str}"
                    )
            kpi_filters_query += " "
            base_query += kpi_filters_query
            rca_query += kpi_filters_query

        if tail is not None:
            limit_query = f" limit {tail} "
            base_query += limit_query
            rca_query += limit_query

        db_uri = self.connection_info["db_uri"]
        base_df = get_df_from_db_uri(db_uri, base_query)
        rca_df = get_df_from_db_uri(db_uri, rca_query)

        return base_df, rca_df

    def _output_to_row(
        self,
        data_type: str,
        data: dict,
        timeline: str = "mom",
        dimension: str = None
    ) -> dict:
        """Output RCA data to a standardized dictionary.

        :param data_type: type of data, can be one of line, agg, rca, or htable
        :type data_type: str
        :param data: rca data to store
        :type data: dict
        :param timeline: timeline used for calculation, defaults to "mom"
        :type timeline: str, optional
        :param dimension: dimension on which data is computed, defaults to None
        :type dimension: str, optional
        :return: standardized dictionary
        :rtype: dict
        """
        return {
            "kpi_id": self.kpi_info["id"],
            "end_date": self.end_date.date(),
            "data_type": data_type,
            "timeline": timeline,
            "dimension": dimension,
            "data": json.dumps(data),
        }

    def _get_line_data(self, timeline: str = "mom") -> dict:
        """Get line data for KPI.

        :param timeline: timeline to get data format, defaults to "mom"
        :type timeline: str, optional
        :return: dictionary with line data
        :rtype: dict
        """
        _, rca_df = self._load_data(timeline)
        rca_df = (
            rca_df.resample("D", on=self.dt_col)
            .agg({self.metric: self.agg})
            .reset_index()
        )
        rca_df = rca_df.round(self.kpi_info.get("metric_precision", 3))

        rca_df[self.dt_col] = rca_df[self.dt_col].dt.strftime(
            LINE_DATA_TIMESTAMP_FORMAT
        )

        rca_df = rca_df.rename(columns={
            self.dt_col: "date",
            self.metric: "value"
        })

        return rca_df.to_dict(orient="records")

    def _load_rca_obj(self, timeline: str) -> RootCauseAnalysis:
        """Create RootCauseAnalysis object for KPI.

        :param timeline: timeline to use
        :type timeline: str
        :return: RootCauseAnalysis object
        :rtype: RootCauseAnalysis
        """
        base_df, rca_df = self._load_data(timeline)
        return RootCauseAnalysis(
            base_df,
            rca_df,
            dims=self.dimensions,
            metric=self.metric,
            agg=self.agg,
            num_dim_combs=self.num_dim_combs,
            precision=self.kpi_info.get("metric_precision", 3),
        )

    def _get_aggregation(self, rca: RootCauseAnalysis) -> dict:
        """Get aggregations for KPI.

        :param rca: RootCauseAnalysis object to use
        :type rca: RootCauseAnalysis
        :return: dictionary with aggregations for KPI
        :rtype: dict
        """
        panel_metrics = rca.get_panel_metrics()

        return {
            "panel_metrics": panel_metrics,
            "line_chart_data": [],
            "insights": []
        }

    def _process_rca_output(self, impact_table: dict) -> dict:
        """Process output of RCA for UI friendly output.

        :param impact_table: RCA data
        :type impact_table: dict
        :return: UI friendly dictionary
        :rtype: dict
        """
        rename_dict = {
<<<<<<< HEAD
            "string": "subgroup",
=======
            'string': "subgroup",
>>>>>>> 9325d117
            "size_g1": "g1_size",
            "val_g1": "g1_agg",
            "count_g1": "g1_count",
            "size_g2": "g2_size",
            "val_g2": "g2_agg",
            "count_g2": "g2_count",
            "impact": "impact",
            "id": "id",
            "parentId": "parentId",
        }
        df = pd.DataFrame(impact_table).rename(columns=rename_dict)
        df = df.drop(set(df.columns) - set(rename_dict.values()), axis=1)
        df = df.fillna(np.nan).replace([np.nan], [None])
        return df.to_dict(orient="records")

<<<<<<< HEAD
    def _get_rca(self, rca: RootCauseAnalysis, dimension: str = None) -> dict:
        """Get RCA output for specific dimension.

        :param rca: RootCauseAnalysis object
        :type rca: RootCauseAnalysis
        :param dimension: dimension to compute for, defaults to None
        :type dimension: str, optional
        :return: rca dictionary
        :rtype: dict
        """
        impact_table, impact_table_col_map = rca.get_impact_rows_with_columns(
            dimension)
=======
    def _get_rca(self, rca, dimension=None, timeline="mom"):
        impact_table = rca.get_impact_rows(dimension)
        impact_table_col_map = rca.get_impact_column_map(timeline)
>>>>>>> 9325d117
        impact_table = self._process_rca_output(impact_table)

        waterfall_table = rca.get_waterfall_table_rows(dimension)
        waterfall_data, y_axis_lim = rca.get_waterfall_plot_data(dimension)

        return {
            "data_table": impact_table,
            "data_columns": impact_table_col_map,
            "chart": {
                "chart_table": waterfall_table,
                "chart_data": waterfall_data,
                "y_axis_lim": y_axis_lim,
            },
        }

<<<<<<< HEAD
    def _get_htable(self, rca: RootCauseAnalysis, dimension: str) -> dict:
        """Get hierarchical table output for specific dimension.

        :param rca: RootCauseAnalysis object
        :type rca: RootCauseAnalysis
        :param dimension: dimension to compute for
        :type dimension: str
        :return: hierarchical table data
        :rtype: dict
        """
        htable = rca.get_hierarchical_table(dimension)
        return {"data_table": self._process_rca_output(htable)}
=======
    def _get_htable(self, rca, dimension=None, timeline="mom"):
        htable = rca.get_hierarchical_table(dimension)
        impact_table_col_map = rca.get_impact_column_map(timeline)
        return {
            'data_table': self._process_rca_output(htable),
            "data_columns": impact_table_col_map
        }
>>>>>>> 9325d117

    def compute(self):
        """Compute RCA for KPI and store results."""
        output = []

        # Line Data
        line_data = self._get_line_data()
        output.append(self._output_to_row("line", line_data))

        for timeline in TIMELINES:
            # Get RCA Object
            rca = self._load_rca_obj(timeline)

            try:
                # Aggregations
                agg_data = self._get_aggregation(rca)
                output.append(self._output_to_row("agg", agg_data, timeline))
            except:  # noqa E722
                print(f"Error in agg for {timeline}. Skipping timeline.")
                continue

            dims = [None] + self.dimensions
            for dim in dims:
                # RCA
                try:
                    rca_data = self._get_rca(rca, dim, timeline)
                    output.append(
                        self._output_to_row("rca", rca_data, timeline, dim))
                except:  # noqa E722
                    print(f"Error in RCA for {timeline, dim}")
                # Hierarchical Table
                if dim is not None:
                    try:
                        htable_data = self._get_htable(rca, dim, timeline)
                        output.append(
                            self._output_to_row(
                                "htable", htable_data, timeline, dim)
                        )
                    except:  # noqa E722
                        print(f"Error in htable for {timeline, dim}")

        # Store Output
        output = pd.DataFrame(output)
        output["created_at"] = datetime.now()
        output.to_sql(
            RcaData.__tablename__,
            db.engine,
            if_exists="append",
            index=False
        )<|MERGE_RESOLUTION|>--- conflicted
+++ resolved
@@ -297,11 +297,7 @@
         :rtype: dict
         """
         rename_dict = {
-<<<<<<< HEAD
             "string": "subgroup",
-=======
-            'string': "subgroup",
->>>>>>> 9325d117
             "size_g1": "g1_size",
             "val_g1": "g1_agg",
             "count_g1": "g1_count",
@@ -317,24 +313,26 @@
         df = df.fillna(np.nan).replace([np.nan], [None])
         return df.to_dict(orient="records")
 
-<<<<<<< HEAD
-    def _get_rca(self, rca: RootCauseAnalysis, dimension: str = None) -> dict:
+    def _get_rca(
+        self,
+        rca: RootCauseAnalysis,
+        dimension: str = None,
+        timeline: str = "mom"
+    ) -> dict:
         """Get RCA output for specific dimension.
 
         :param rca: RootCauseAnalysis object
         :type rca: RootCauseAnalysis
         :param dimension: dimension to compute for, defaults to None
         :type dimension: str, optional
+        :param timeline: dimension to compute for, defaults to "mom"
+        :type timeline: str, optional
         :return: rca dictionary
         :rtype: dict
         """
-        impact_table, impact_table_col_map = rca.get_impact_rows_with_columns(
-            dimension)
-=======
-    def _get_rca(self, rca, dimension=None, timeline="mom"):
         impact_table = rca.get_impact_rows(dimension)
         impact_table_col_map = rca.get_impact_column_map(timeline)
->>>>>>> 9325d117
+
         impact_table = self._process_rca_output(impact_table)
 
         waterfall_table = rca.get_waterfall_table_rows(dimension)
@@ -350,28 +348,29 @@
             },
         }
 
-<<<<<<< HEAD
-    def _get_htable(self, rca: RootCauseAnalysis, dimension: str) -> dict:
+    def _get_htable(
+        self,
+        rca: RootCauseAnalysis,
+        dimension: str,
+        timeline: str = "mom"
+    ) -> dict:
         """Get hierarchical table output for specific dimension.
 
         :param rca: RootCauseAnalysis object
         :type rca: RootCauseAnalysis
         :param dimension: dimension to compute for
         :type dimension: str
+        :param timeline: dimension to compute for, defaults to "mom"
+        :type timeline: str, optional
         :return: hierarchical table data
         :rtype: dict
         """
-        htable = rca.get_hierarchical_table(dimension)
-        return {"data_table": self._process_rca_output(htable)}
-=======
-    def _get_htable(self, rca, dimension=None, timeline="mom"):
         htable = rca.get_hierarchical_table(dimension)
         impact_table_col_map = rca.get_impact_column_map(timeline)
         return {
             'data_table': self._process_rca_output(htable),
             "data_columns": impact_table_col_map
         }
->>>>>>> 9325d117
 
     def compute(self):
         """Compute RCA for KPI and store results."""
