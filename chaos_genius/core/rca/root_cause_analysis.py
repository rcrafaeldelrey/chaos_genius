--- conflicted
+++ resolved
@@ -142,11 +142,8 @@
         # get impact values
         if single_dim is not None:
             impact_table = self._get_single_dim_impact_table(single_dim)
-<<<<<<< HEAD
-=======
         else:
             impact_table = self._impact_table.copy()
->>>>>>> cd98558f
 
         # getting subgroups for waterfall
         best_subgroups = get_best_subgroups_using_superset_algo(
@@ -371,13 +368,8 @@
             "\n".join(wrap(i, word_wrap_num))
             for i in waterfall_df["string"].values.tolist()
         ]]
-<<<<<<< HEAD
         col_values = [
             d1_agg, *waterfall_df["impact_non_overlap"].values.tolist()]
-            
-=======
-        col_values = [d1_agg, *waterfall_df["impact_non_overlap"].values.tolist()]
->>>>>>> cd98558f
         col_names_for_mpl.append("end")
         col_values.append(d2_agg)
 
