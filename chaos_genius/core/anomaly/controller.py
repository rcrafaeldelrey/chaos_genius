"""Provides AnomalyDetectionController to compute Anomaly Detection."""

from datetime import datetime
import logging

import pandas as pd
from chaos_genius.core.utils.data_loader import DataLoader

from chaos_genius.settings import (
    MULTIDIM_ANALYSIS_FOR_ANOMALY,
    MAX_SUBDIM_CARDINALITY,
    MIN_DATA_IN_SUBGROUP,
)

from chaos_genius.core.anomaly.constants import RESAMPLE_FREQUENCY
from chaos_genius.core.anomaly.processor import ProcessAnomalyDetection
from chaos_genius.core.anomaly.utils import (
    fill_data,
<<<<<<< HEAD
=======
    get_anomaly_df,
>>>>>>> a64a39f1
    get_dq_missing_data,
    get_last_date_in_db,
)
from chaos_genius.databases.models.anomaly_data_model import AnomalyDataOutput, db
<<<<<<< HEAD
=======
from chaos_genius.databases.models.data_source_model import DataSource
>>>>>>> a64a39f1

logger = logging.getLogger(__name__)

FILTER_MAX_SUBGROUPS = 100

DEBUG_MAX_SUBGROUPS = 10


class AnomalyDetectionController(object):
    """Controller class for performing Anomaly Detection."""

    def __init__(
<<<<<<< HEAD
        self,
        kpi_info: dict,
        end_date: datetime = None,
        save_model: bool = False,
        debug: bool = False,
=======
        self, kpi_info: dict, end_date: datetime = None, save_model: bool = False
>>>>>>> a64a39f1
    ):
        """Initialize the controller.

        :param kpi_info: dictionary with information on the kpi
        :type kpi_info: dict
        :param end_date: end date to perform anomaly detection for, defaults to
        None
        :type end_date: datetime, optional
        :param save_model: whether to save the model or not, defaults to False
        :type save_model: bool, optional
        """
<<<<<<< HEAD
        logger.info(f"Anomaly Controller initialized with KPI:{kpi_info['id']}")
=======
        logger.info(f"Anomaly Controller initializing with KPI:{kpi_info['id']}")
>>>>>>> a64a39f1
        self.kpi_info = kpi_info

        # TODO: Add these in kpi_info
        self.kpi_info["freq"] = self.kpi_info.get("freq", "D")

        self.save_model = save_model
        self.end_date = end_date
        self.debug = self.kpi_info["anomaly_params"].get("debug", False)
        if self.debug == "True":
            self.debug = True
        if self.debug == "False":
            self.debug = False
        self.slack = self.kpi_info["anomaly_params"].get("slack", 3)

        # FIXME: temporary fix
        # if both period and anomaly period are present, precedence is
        # given to anomaly period
        if "anomaly_period" in self.kpi_info["anomaly_params"]:
            self.kpi_info["anomaly_params"]["period"] = self.kpi_info["anomaly_params"][
                "anomaly_period"
            ]
        # if both frequency and ts_frequency are present precedence is
        # given to frequency
        if "frequency" in self.kpi_info["anomaly_params"]:
            self.kpi_info["anomaly_params"]["ts_frequency"] = self.kpi_info[
                "anomaly_params"
            ]["frequency"]

        if self.kpi_info["anomaly_params"]["ts_frequency"].lower() in [
            "hourly",
            "h",
        ]:
            period = self.kpi_info["anomaly_params"]["period"]
            period_int = int(period)
            period_fract = period - period_int
            period = period_int * 24 + int(period_fract * 24)
            self.kpi_info["anomaly_params"]["period"] = period
<<<<<<< HEAD
=======
        logger.info(f"Anomaly controller initialized for KPI ID: {kpi_info['id']}")
>>>>>>> a64a39f1

    def _load_anomaly_data(self) -> pd.DataFrame:
        """Load KPI data, preprocess it and return it for anomaly detection.

        :return: Dataframe with all of KPI's data for the last
        N days/hours
        :rtype: pd.DataFrame
        """

        # If end_date is passed to self, use that
        # Otherwise check if kpi_info has end_date
        # If that also fails, use today as end_date
        end_date = None
        if self.end_date is None:
            if self.kpi_info["is_static"]:
                end_date = self.kpi_info.get("static_params", {}).get("end_date")
                if end_date is not None:
                    end_date = datetime.strptime(end_date, "%Y-%m-%d %H:%M:%S")

            if end_date is None:
                end_date = datetime.now()
        else:
            end_date = self.end_date

        last_date_in_db = self._get_last_date_in_db("overall")
        return DataLoader(
            self.kpi_info,
            end_date=end_date,
            start_date=last_date_in_db,
            days_before=self.kpi_info["anomaly_params"]["anomaly_period"],
        ).get_data()

    def _get_last_date_in_db(self, series: str, subgroup: str = None) -> datetime:
        """Return the last date for which we have data for the given series.

        :param series: Type of series
        :type series: str
        :param subgroup: Subtype of series
        :type subgroup: str
        :return: Last date for which we have data for the given series
        :rtype: datetime
        """
        return get_last_date_in_db(self.kpi_info["id"], series, subgroup)

    def _detect_anomaly(
        self,
        model_name: str,
        input_data: pd.DataFrame,
        last_date: datetime,
        series: str,
        subgroup: str,
        freq,
    ) -> pd.DataFrame:
        """Detect anomalies in the given data.

        :param model_name: name of the model used for anomaly detection
        :type model_name: str
        :param input_data: Dataframe with metric's data
        :type input_data: pd.DataFrame
        :param last_date: Last date for which we have output data
        :type last_date: datetime
        :return: Dataframe with anomaly data
        :rtype: pd.DataFrame
        """
        input_data = input_data.reset_index().rename(
            columns={
                self.kpi_info["datetime_column"]: "dt",
                self.kpi_info["metric"]: "y",
            }
        )

        sensitivity = self.kpi_info["anomaly_params"].get("sensitivity", "medium")

        return ProcessAnomalyDetection(
            model_name,
            input_data,
            last_date,
            self.kpi_info["anomaly_params"]["anomaly_period"],
            self.kpi_info["table_name"],
            freq,
            sensitivity,
            self.slack,
            series,
            subgroup,
            self.kpi_info.get("model_kwargs", {}),
        ).predict()

    def _save_anomaly_output(
        self, anomaly_output: pd.DataFrame, series: str, subgroup: str = None
    ) -> None:
        """Save anomaly output to the DB.

        :param anomaly_output: Dataframe with anomaly data
        :type anomaly_output: pd.DataFrame
        :param series: Type of series
        :type series: str
        :param subgroup: Subgroup of the KPI
        :type subgroup: str
        """
        if self.debug:
            print("SAVING", series, subgroup, len(anomaly_output))

        anomaly_output = anomaly_output.rename(
            columns={"dt": "data_datetime", "anomaly": "is_anomaly"}
        )
        anomaly_output["kpi_id"] = self.kpi_info["id"]
        anomaly_output["anomaly_type"] = series
        anomaly_output["series_type"] = subgroup

        anomaly_output.to_sql(
            AnomalyDataOutput.__tablename__, db.engine, if_exists="append"
        )

    def _querify(self, col_names, raw_combinations):
        query_list = []
        for comb in raw_combinations:
            if type(comb) == str:
                unjoined_query = [f'`{col_names[0]}` == "{comb}"']
            elif type(comb) == tuple:
                unjoined_query = [
                    f'`{col_names[i]}` == "{comb[i]}"' for i in range(len(comb))
                ]
            query_string = " and ".join(unjoined_query)
            query_list.append(query_string)
        return query_list

    def _get_dimension_combinations(self, dimension_list):

        if MULTIDIM_ANALYSIS_FOR_ANOMALY:
            # return subgroup combination of style AxBxC
<<<<<<< HEAD
            return [
                dimension_list,
            ]
=======
            return [dimension_list]
>>>>>>> a64a39f1
        else:
            # return subgroup combination of style A, B, C
            return list(map(lambda x: [x], dimension_list))

        # TODO: Uncomment when offering all levels of dimension grouping
        # s = list(dimension_list)
        # dim_comb = chain.from_iterable(
        #   combinations(s, r) for r in range(1,len(s)+1)
        # )

    def _get_subgroup_list(self, input_data: pd.DataFrame) -> list:
        """Return list of subgroups for which to run anomaly detection.

        :return: List of subgroups
        :rtype: list
        """
        valid_subdims = []
        for dim in self.kpi_info["dimensions"]:
            if len(input_data[dim].unique()) >= MAX_SUBDIM_CARDINALITY:
<<<<<<< HEAD
                print(f"skipping {dim}, cardinality over {MAX_SUBDIM_CARDINALITY}")
=======
                print(
                    (
                        f"{dim} has a cardinality over "
                        f"{MAX_SUBDIM_CARDINALITY} skipping {dim}"
                    )
                )
>>>>>>> a64a39f1
            else:
                valid_subdims.append(dim)

        group_list = []
        dim_comb = self._get_dimension_combinations(valid_subdims)
        print(dim_comb)
        for dim_list in dim_comb:
            grouped_dims = input_data.groupby(dim_list)
            subgroup_raw = list(grouped_dims.groups.keys())
            subgroup_querified = self._querify(dim_list, subgroup_raw)
            group_list.extend(subgroup_querified)
        return group_list

    def _filter_subgroups(self, subgroups: list, input_data: pd.DataFrame) -> list:
        """Filter out irrelevant subgroups.

        :param subgroups: List of subgroups
        :type subgroups: list
        :return: List of subgroups
        :rtype: list
        """
        grouped_input_data = input_data.groupby(self.kpi_info["dimensions"]).agg(
            {self.kpi_info["metric"]: "count"}
        )

        filtered_subgroups = []

        for subgroup in subgroups:
            try:
                filter_data_len = grouped_input_data.query(subgroup)[
                    self.kpi_info["metric"]
                ].sum()
                if filter_data_len >= MIN_DATA_IN_SUBGROUP:
                    filtered_subgroups.append((subgroup, filter_data_len))
            except IndexError:
                pass

        filtered_subgroups.sort(key=lambda x: x[1], reverse=True)

        return [x[0] for x in filtered_subgroups[:FILTER_MAX_SUBGROUPS]]

    def _run_anomaly_for_series(
        self, input_data: pd.DataFrame, series: str, subgroup: str = None
    ) -> None:
        """Run anomaly detection for the given series.

        :param series: Type of series
        :type series: str
        :param subgroup: Subgroup of the KPI
        :type subgroup: str
        """
        dt_col = self.kpi_info["datetime_column"]
        metric_col = self.kpi_info["metric"]
        freq = self.kpi_info["anomaly_params"]["ts_frequency"]
        agg = self.kpi_info["aggregation"]
        period = self.kpi_info["anomaly_params"]["anomaly_period"]

        series_data = None

        logger.info(f"Getting last date in db for {series}-{subgroup}.")
        last_date = self._get_last_date_in_db(series, subgroup)
        logger.info(f"Last date in db for {series}-{subgroup} is {last_date}")

        logger.info(f"Formatting input data for {series}-{subgroup}")
        if series == "dq":
            temp_input_data = input_data[[dt_col, metric_col]]
            temp_input_data = fill_data(
                temp_input_data,
                dt_col,
                metric_col,
                last_date,
                period,
                self.end_date,
                freq,
            )

            if subgroup == "missing":
                series_data = get_dq_missing_data(
                    temp_input_data, dt_col, metric_col, RESAMPLE_FREQUENCY[freq]
                )

            else:
                series_data = (
                    temp_input_data.set_index(dt_col)
                    .resample(RESAMPLE_FREQUENCY[freq])
                    .agg({metric_col: subgroup})
                )

        elif series == "subdim":
            temp_input_data = input_data.query(subgroup)[[dt_col, metric_col]]
            temp_input_data = fill_data(
                temp_input_data,
                dt_col,
                metric_col,
                last_date,
                period,
                self.end_date,
                freq,
            )

            series_data = (
                temp_input_data.set_index(dt_col)
                .resample(RESAMPLE_FREQUENCY[freq])
                .agg({metric_col: agg})
            )

        elif series == "overall":
            temp_input_data = input_data[[dt_col, metric_col]]
            temp_input_data = fill_data(
                temp_input_data,
                dt_col,
                metric_col,
                last_date,
                period,
                self.end_date,
                freq,
            )

            series_data = (
                temp_input_data.set_index(dt_col)
                .resample(RESAMPLE_FREQUENCY[freq])
                .agg({metric_col: agg})
            )

        else:
            raise ValueError(f"series {series} not in ['dq', 'subdim', 'overall']")

        model_name = self.kpi_info["anomaly_params"]["model_name"]

        logger.info(f"Running anomaly detection for {series}-{subgroup}")
        overall_anomaly_output = self._detect_anomaly(
            model_name, series_data, last_date, series, subgroup, freq
        )

        logger.info(f"Saving Anomaly output for {series}-{subgroup}")
        self._save_anomaly_output(overall_anomaly_output, series, subgroup)

    def _detect_subdimensions(self, input_data: pd.DataFrame) -> None:
        """Perform anomaly detection for subdimensions

        :param input_data: Dataframe with all of the relevant KPI data
        :type input_data: pd.DataFrame
        """
        logger.info("Generating subgroups.")

        subgroups = self._get_subgroup_list(input_data)
        logger.info(f"Generated {len(subgroups)} subgroups.")

        # FIXME: Fix filtering logic
        filtered_subgroups = self._filter_subgroups(subgroups, input_data)
        logger.info(f"Filtered {len(filtered_subgroups)} subgroups.")

        if self.debug:
            filtered_subgroups = filtered_subgroups[:DEBUG_MAX_SUBGROUPS]

        logger.info("Running anomaly for filtered subgroups.")
        for subgroup in filtered_subgroups:
            try:
                self._run_anomaly_for_series(input_data, "subdim", subgroup)
            except Exception:  # noqa: B902
                logger.exception(f"Exception occured for: subdim - {subgroup}")

    def _detect_data_quality(self, input_data: pd.DataFrame) -> None:
        """Perform anomaly detection for data quality metrics

        :param input_data: Dataframe with all of the relevant KPI data
        :type input_data: pd.DataFrame
        """
        agg = self.kpi_info["aggregation"]
        dq_list = ["max", "count", "mean"] if agg != "mean" else ["max", "count"]
<<<<<<< HEAD
        logger.info("Running anomaly for data quality subgroups")
=======
        logger.info("Running anomaly for data quality subgroups.")
>>>>>>> a64a39f1
        for dq in dq_list:
            try:
                self._run_anomaly_for_series(input_data, "dq", dq)
            except Exception:  # noqa: B902
                logger.exception(f"Exception occured for: data quality - {dq}")

    def detect(self) -> None:
        """Perform the anomaly detection for given KPI."""
        kpi_id = self.kpi_info["id"]

        logger.info(f"Performing anomaly detection for KPI ID: {kpi_id}")

        model_name = self.kpi_info["anomaly_params"]["model_name"]
        logger.debug(f"Anomaly Model is {model_name}")

        logger.info(f"Loading Input Data for KPI {kpi_id}")
        input_data = self._load_anomaly_data()
        logger.info(f"Loaded {len(input_data)} rows of input data.")

        run_optional = self.kpi_info.get("run_optional", None)

        if run_optional is None or run_optional["overall"] is True:
<<<<<<< HEAD
            self._run_anomaly_for_series(input_data, "overall")

        if run_optional is None or run_optional["subdim"] is True:
            self._detect_subdimensions(input_data)

        if run_optional is None or run_optional["data_quality"] is True:
=======
            logger.info(f"Running anomaly for overall KPI {kpi_id}")
            self._run_anomaly_for_series(input_data, "overall")

        if run_optional is None or run_optional["subdim"] is True:
            logger.info(f"Running anomaly for subdims KPI {kpi_id}")
            self._detect_subdimensions(input_data)

        if run_optional is None or run_optional["data_quality"] is True:
            logger.info(f"Running anomaly for dq KPI {kpi_id}")
>>>>>>> a64a39f1
            self._detect_data_quality(input_data)<|MERGE_RESOLUTION|>--- conflicted
+++ resolved
@@ -16,18 +16,10 @@
 from chaos_genius.core.anomaly.processor import ProcessAnomalyDetection
 from chaos_genius.core.anomaly.utils import (
     fill_data,
-<<<<<<< HEAD
-=======
-    get_anomaly_df,
->>>>>>> a64a39f1
     get_dq_missing_data,
     get_last_date_in_db,
 )
 from chaos_genius.databases.models.anomaly_data_model import AnomalyDataOutput, db
-<<<<<<< HEAD
-=======
-from chaos_genius.databases.models.data_source_model import DataSource
->>>>>>> a64a39f1
 
 logger = logging.getLogger(__name__)
 
@@ -40,15 +32,11 @@
     """Controller class for performing Anomaly Detection."""
 
     def __init__(
-<<<<<<< HEAD
         self,
         kpi_info: dict,
         end_date: datetime = None,
         save_model: bool = False,
         debug: bool = False,
-=======
-        self, kpi_info: dict, end_date: datetime = None, save_model: bool = False
->>>>>>> a64a39f1
     ):
         """Initialize the controller.
 
@@ -60,11 +48,7 @@
         :param save_model: whether to save the model or not, defaults to False
         :type save_model: bool, optional
         """
-<<<<<<< HEAD
-        logger.info(f"Anomaly Controller initialized with KPI:{kpi_info['id']}")
-=======
         logger.info(f"Anomaly Controller initializing with KPI:{kpi_info['id']}")
->>>>>>> a64a39f1
         self.kpi_info = kpi_info
 
         # TODO: Add these in kpi_info
@@ -102,10 +86,7 @@
             period_fract = period - period_int
             period = period_int * 24 + int(period_fract * 24)
             self.kpi_info["anomaly_params"]["period"] = period
-<<<<<<< HEAD
-=======
         logger.info(f"Anomaly controller initialized for KPI ID: {kpi_info['id']}")
->>>>>>> a64a39f1
 
     def _load_anomaly_data(self) -> pd.DataFrame:
         """Load KPI data, preprocess it and return it for anomaly detection.
@@ -236,13 +217,7 @@
 
         if MULTIDIM_ANALYSIS_FOR_ANOMALY:
             # return subgroup combination of style AxBxC
-<<<<<<< HEAD
-            return [
-                dimension_list,
-            ]
-=======
             return [dimension_list]
->>>>>>> a64a39f1
         else:
             # return subgroup combination of style A, B, C
             return list(map(lambda x: [x], dimension_list))
@@ -262,16 +237,7 @@
         valid_subdims = []
         for dim in self.kpi_info["dimensions"]:
             if len(input_data[dim].unique()) >= MAX_SUBDIM_CARDINALITY:
-<<<<<<< HEAD
-                print(f"skipping {dim}, cardinality over {MAX_SUBDIM_CARDINALITY}")
-=======
-                print(
-                    (
-                        f"{dim} has a cardinality over "
-                        f"{MAX_SUBDIM_CARDINALITY} skipping {dim}"
-                    )
-                )
->>>>>>> a64a39f1
+                logger.warn(f"skipping {dim}, cardinality over {MAX_SUBDIM_CARDINALITY}")
             else:
                 valid_subdims.append(dim)
 
@@ -442,11 +408,7 @@
         """
         agg = self.kpi_info["aggregation"]
         dq_list = ["max", "count", "mean"] if agg != "mean" else ["max", "count"]
-<<<<<<< HEAD
-        logger.info("Running anomaly for data quality subgroups")
-=======
         logger.info("Running anomaly for data quality subgroups.")
->>>>>>> a64a39f1
         for dq in dq_list:
             try:
                 self._run_anomaly_for_series(input_data, "dq", dq)
@@ -469,14 +431,6 @@
         run_optional = self.kpi_info.get("run_optional", None)
 
         if run_optional is None or run_optional["overall"] is True:
-<<<<<<< HEAD
-            self._run_anomaly_for_series(input_data, "overall")
-
-        if run_optional is None or run_optional["subdim"] is True:
-            self._detect_subdimensions(input_data)
-
-        if run_optional is None or run_optional["data_quality"] is True:
-=======
             logger.info(f"Running anomaly for overall KPI {kpi_id}")
             self._run_anomaly_for_series(input_data, "overall")
 
@@ -486,5 +440,4 @@
 
         if run_optional is None or run_optional["data_quality"] is True:
             logger.info(f"Running anomaly for dq KPI {kpi_id}")
->>>>>>> a64a39f1
             self._detect_data_quality(input_data)