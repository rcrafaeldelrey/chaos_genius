--- conflicted
+++ resolved
@@ -19,11 +19,8 @@
     alert_view,
     dashboard_view,
     status_view,
-<<<<<<< HEAD
     digest_view
-=======
     rca_view,
->>>>>>> bfe63ef4
 )
 from chaos_genius.extensions import (
     bcrypt,
@@ -83,11 +80,8 @@
     app.register_blueprint(dashboard_view.blueprint, url_prefix='/api/dashboard')
     app.register_blueprint(status_view.blueprint, url_prefix='/api/status')
     app.register_blueprint(meta_view.blueprint, url_prefix='/api/meta')
-<<<<<<< HEAD
     app.register_blueprint(digest_view.blueprint, url_prefix='/api/digest')
-=======
     app.register_blueprint(rca_view.blueprint, url_prefix='/api/rca')
->>>>>>> bfe63ef4
     return None
 
 
