--- conflicted
+++ resolved
@@ -6,11 +6,8 @@
 from flask.blueprints import Blueprint
 from flask.globals import request
 from flask.json import jsonify
-<<<<<<< HEAD
 from flask_sqlalchemy import Pagination
-=======
 from sqlalchemy.orm.attributes import flag_modified
->>>>>>> 06729ec6
 
 from chaos_genius.controllers.dashboard_controller import (
     create_dashboard_kpi_mapper,
