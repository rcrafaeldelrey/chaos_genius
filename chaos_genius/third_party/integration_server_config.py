
# This is the default worksapce
# Check this link for more information on the same
# https://github.com/airbytehq/airbyte/blob/07a45df4547fa5f12a170dff0bfc56c39c3d2e9f/airbyte-config/persistence/src/main/java/io/airbyte/config/persistence/PersistenceConstants.java
DEFAULT_WORKSPACE_ID = "5ae6b09b-fdec-41af-aaf7-7d94cfc33ef6"

# Destination for the third party data
DESTINATION_DEF_ID = "25c5221d-dce2-4163-ade9-739ef790f503" # POSTGRES DB
DESTINATION_TYPE = "postgres"

# Mapping configuration from the source to database
SOURCE_CONFIG_MAPPING = {
    "71607ba1-c0ac-4799-8049-7f4b90dd50f7": {
        "syncMode": "full_refresh",
        "cursorField": [],
        "destinationSyncMode": "overwrite",
        "primaryKey": [],
        "selected": True,
    },
    "39f092a6-8c87-4f6f-a8d9-5cef45b7dbe1": {
        "syncMode": "incremental",
        "cursorField": [],
        "destinationSyncMode": "append",
        "primaryKey": [],
        "selected": True,
    },
    "9da77001-af33-4bcd-be46-6252bf9342b9": {
        "syncMode": "full_refresh",
        "destinationSyncMode": "append",
        "selected": True,
    },
    "e094cb9a-26de-4645-8761-65c0c425d1de": {
        "syncMode": "full_refresh",
        "destinationSyncMode": "append",
        "selected": True,
    },
    "253487c0-2246-43ba-a21f-5116b20a2c50": {
        "syncMode": "incremental",
        "cursorField": ["segments.date"],
        "destinationSyncMode": "append",
        "primaryKey": [["ad_group_ad", "ad", "id"]],
        "aliasName": "ad_group_ad_report",
        "selected": True
    },
    "e7778cfc-e97c-4458-9ecb-b4f2bba8946c": {
        "syncMode": "incremental",
        "destinationSyncMode": "append",
        "selected": True
    }
}

# KEY: UUID of the source, VALUE: is third party data source
SOURCE_WHITELIST_AND_TYPE = {
    "39f092a6-8c87-4f6f-a8d9-5cef45b7dbe1": True,  # Google Analytics
    "71607ba1-c0ac-4799-8049-7f4b90dd50f7": True,  # Google Sheets
    "435bb9a5-7887-4809-aa58-28c27df0d7ad": False,  # MySQL
    "decd338e-5647-4c0b-adf4-da0e75f5a750": False,  # Postgres
    "9da77001-af33-4bcd-be46-6252bf9342b9": True,  # Shopify
    "e094cb9a-26de-4645-8761-65c0c425d1de": True,  # Stripe
    "253487c0-2246-43ba-a21f-5116b20a2c50": True,  # Google Ads
    "e7778cfc-e97c-4458-9ecb-b4f2bba8946c": True,  # Facebook Ads
    "47f25999-dd5e-4636-8c39-e7cea2453331": True,  # Bing Ads
    "bfd1ddf8-ae8a-4620-b1d7-55597d2ba08c": False,  # Google BigQuery
    "e2d65910-8c8b-40a1-ae7d-ee2416b2bfa2": False,  # Snowflake
    "e87ffa8e-a3b5-f69c-9076-6011339de1f6": False,  # Redshift
    "5B45DB62-303C-4E70-92DA-419D3CDBD506": False,  # Druid
<<<<<<< HEAD
    "F2A65364-07BA-4542-BA1B-0805E5A0572D": False,  # AWS Athena
=======
    "ba49e8e6-eed6-11ec-8ea0-0242ac120002": False,  # Databricks
>>>>>>> bcbe3c36
    # "29b409d9-30a5-4cc8-ad50-886eb846fea3", # Quickbooks
}

# KEY: source configuration for creating the database connection
# Value: corresponding database key in integration configuration
DATABASE_CONFIG_MAPPER = {
    "decd338e-5647-4c0b-adf4-da0e75f5a750": {
        "host": "host",
        "port": "port",
        "database": "database",
        "username": "username",
        "password": "password",
        "db_type": "postgres"
    },
    "435bb9a5-7887-4809-aa58-28c27df0d7ad": {
        "host": "host",
        "port": "port",
        "database": "database",
        "username": "username",
        "password": "password",
        "db_type": "mysql"
    },
    "bfd1ddf8-ae8a-4620-b1d7-55597d2ba08c": {
        "credentials_json": "credentials_json",
        "dataset_id": "dataset_id",
        "project_id": "project_id",
        "db_type": "bigquery"
    },
    "e2d65910-8c8b-40a1-ae7d-ee2416b2bfa2": {
        "host": "host",
        "role": "role",
        "warehouse": "warehouse",
        "database": "database",
        "schema": "schema",
        "username": "username",
        "password": "password",
        "db_type": "snowflake"
    },
    "e87ffa8e-a3b5-f69c-9076-6011339de1f6": {
        "host": "host",
        "port": "port",
        "database": "database",
        "username": "username",
        "password": "password",
        "db_type": "redshift"
    },
    "5B45DB62-303C-4E70-92DA-419D3CDBD506": {
        "host": "host",
        "port": "port",
        "username": "username",
        "password": "password",
        "db_type": "druid"
    },
    "ba49e8e6-eed6-11ec-8ea0-0242ac120002": {
        "host": "host",
        "cluster_http_path": "cluster_http_path",
        "access_token": "access_token",
        "catalog": "catalog",
        "db_type": "databricks"
    }
}

SOURCE_ICON_OVERRIDE = {
    "9da77001-af33-4bcd-be46-6252bf9342b9": '''<svg xmlns="http://www.w3.org/2000/svg"  viewBox="0 0 48 48" width="48px" height="48px"><path fill="#7cb342" d="M37.216,11.78c-0.023-0.211-0.211-0.305-0.351-0.305s-3.21-0.234-3.21-0.234s-2.132-2.132-2.39-2.343	c-0.234-0.234-0.68-0.164-0.867-0.117c-0.023,0-0.469,0.141-1.195,0.375c-0.726-2.086-1.968-3.984-4.194-3.984h-0.211	C24.187,4.375,23.391,4,22.735,4c-5.155,0-7.639,6.444-8.412,9.725c-2.015,0.633-3.445,1.054-3.609,1.125	c-1.125,0.351-1.148,0.375-1.289,1.429c-0.117,0.797-3.046,23.456-3.046,23.456L29.179,44l12.373-2.671	C41.575,41.282,37.24,11.991,37.216,11.78z M27.937,9.483c-0.562,0.164-1.242,0.375-1.921,0.609V9.671	c0-1.265-0.164-2.296-0.469-3.117C26.718,6.695,27.445,7.984,27.937,9.483L27.937,9.483z M24.117,6.812	c0.305,0.797,0.516,1.922,0.516,3.468v0.234c-1.265,0.398-2.601,0.797-3.984,1.242C21.422,8.804,22.899,7.351,24.117,6.812	L24.117,6.812z M22.617,5.359c0.234,0,0.469,0.094,0.656,0.234c-1.664,0.773-3.421,2.718-4.148,6.655	c-1.101,0.351-2.156,0.656-3.163,0.984C16.806,10.233,18.915,5.359,22.617,5.359z"/><path fill="#558b2f" d="M36.865,11.428c-0.141,0-3.21-0.234-3.21-0.234s-2.132-2.132-2.39-2.343	C31.17,8.757,31.053,8.71,30.96,8.71L29.249,44l12.373-2.671c0,0-4.335-29.338-4.359-29.549	C37.169,11.569,37.005,11.475,36.865,11.428z"/><path fill="#fff" d="M24.792,18.593l-1.475,4.449c0,0-1.337-0.715-2.927-0.715c-2.374,0-2.489,1.498-2.489,1.867	c0,2.028,5.301,2.812,5.301,7.583c0,3.757-2.374,6.177-5.578,6.177c-3.872,0-5.808-2.397-5.808-2.397l1.037-3.411	c0,0,2.028,1.752,3.734,1.752c1.129,0,1.59-0.876,1.59-1.521c0-2.651-4.333-2.766-4.333-7.145c0-3.665,2.628-7.214,7.952-7.214	C23.777,17.994,24.792,18.593,24.792,18.593z"/></svg>''',
    "253487c0-2246-43ba-a21f-5116b20a2c50": "<?xml version=\"1.0\" encoding=\"utf-8\"?>\r\n<!-- Generator: Adobe Illustrator 19.0.0, SVG Export Plug-In . SVG Version: 6.00 Build 0)  -->\r\n<svg version=\"1.1\" id=\"Layer_1\" xmlns=\"http://www.w3.org/2000/svg\" xmlns:xlink=\"http://www.w3.org/1999/xlink\" x=\"0px\" y=\"0px\"\r\n\t viewBox=\"-393 31 500 500\" style=\"enable-background:new -393 31 500 500;\" xml:space=\"preserve\">\r\n<style type=\"text/css\">\r\n\t.st0{fill:#3C8BD9;}\r\n\t.st1{fill:#FABC04;}\r\n\t.st2{fill:#34A852;}\r\n\t.st3{fill:#E1C025;}\r\n</style>\r\n<g>\r\n\t<path class=\"st0\" d=\"M-201.3,156.2c3.5-9.3,8.4-17.8,15.6-24.7c28.8-28.1,76.4-21,96,14.3c14.7,26.8,30.3,52.9,45.4,79.4\r\n\t\tc25.3,44,50.9,87.9,75.9,132c21,36.9-1.8,83.5-43.5,89.8c-25.6,3.8-49.5-7.9-62.8-30.9c-22.2-38.7-44.5-77.3-66.7-115.8\r\n\t\tc-0.4-0.9-1-1.6-1.6-2.4c-2.4-1.9-3.4-4.7-4.9-7.2c-9.8-17.3-20-34.5-29.8-51.7c-6.3-11.2-12.9-22.2-19.3-33.4\r\n\t\tc-5.7-10-8.4-20.9-8.1-32.3C-204.7,167.4-203.9,161.5-201.3,156.2\"/>\r\n\t<path class=\"st1\" d=\"M-201.3,156.2c-1.3,5.3-2.5,10.6-2.8,16.2c-0.4,12.3,2.6,23.8,8.8,34.5c16.2,27.8,32.3,55.7,48.4,83.6\r\n\t\tc1.5,2.5,2.6,5,4.1,7.3c-8.8,15.3-17.6,30.4-26.6,45.7c-12.3,21.3-24.7,42.8-37.2,64.1c-0.6,0-0.7-0.3-0.9-0.7\r\n\t\tc-0.1-1.2,0.3-2.2,0.6-3.4c6-22,1-41.6-14.1-58.4c-9.3-10.1-21-15.9-34.5-17.8c-17.6-2.5-33.2,2.1-47.2,13.1\r\n\t\tc-2.5,1.9-4.1,4.7-7.1,6.2c-0.6,0-0.9-0.3-1-0.7c7.1-12.2,14-24.4,21-36.6c29.1-50.6,58.2-101.1,87.5-151.6\r\n\t\tC-202,157.3-201.6,156.8-201.3,156.2\"/>\r\n\t<path class=\"st2\" d=\"M-310.2,346.5c2.8-2.5,5.4-5.1,8.4-7.5c35.7-28.2,89.4-7.8,97.2,36.9c1.9,10.7,0.9,21-2.4,31.3\r\n\t\tc-0.1,0.9-0.3,1.6-0.6,2.5c-1.3,2.4-2.5,4.9-4,7.2c-13.1,21.6-32.3,32.3-57.6,30.7c-29-2.1-51.7-23.8-55.7-52.6\r\n\t\tc-1.9-14,0.9-27,8.1-39.1c1.5-2.6,3.2-5,4.9-7.6C-311.2,347.6-311.5,346.5-310.2,346.5\"/>\r\n\t<path class=\"st1\" d=\"M-310.2,346.5c-0.6,0.6-0.6,1.6-1.6,1.8c-0.1-1,0.4-1.6,1-2.4L-310.2,346.5\"/>\r\n\t<path class=\"st3\" d=\"M-207.6,409.7c-0.6-1,0-1.8,0.6-2.5c0.1,0.1,0.4,0.4,0.6,0.6L-207.6,409.7\"/>\r\n</g>\r\n</svg>\r\n",
    "47f25999-dd5e-4636-8c39-e7cea2453331": '''<svg xmlns="http://www.w3.org/2000/svg" viewBox="0 0 16 16"><path fill="#00897B" d="M6 4l1.5 3.5 2.469 1.031L5 11V1.5L1 0v13.5L5 16l9-5.5v-4z"/></svg>''',
    "bfd1ddf8-ae8a-4620-b1d7-55597d2ba08c": '''<?xml version="1.0" encoding="utf-8"?><!-- Generator: Adobe Illustrator 18.1.1, SVG Export Plug-In . SVG Version: 6.00 Build 0)  --><svg version="1.1" xmlns="http://www.w3.org/2000/svg" xmlns:xlink="http://www.w3.org/1999/xlink" x="0px" y="0px" width="128px" height="128px" viewBox="0 0 128 128" style="enable-background:new 0 0 128 128;" xml:space="preserve"><g id="Placement_ONLY" style="display:none;"></g><g id="BASE"><linearGradient id="SVGID_1_" gradientUnits="userSpaceOnUse" x1="63.9997" y1="7.0336" x2="63.9997" y2="120.7894"><stop  offset="0" style="stop-color:#4387FD"/><stop  offset="1" style="stop-color:#4683EA"/></linearGradient><path style="fill:url(#SVGID_1_);" d="M27.7906,115.2166L1.54,69.7493c-2.0541-3.5578-2.0541-7.9412,0-11.499l26.2506-45.4672 c2.0541-3.5578,5.8503-5.7495,9.9585-5.7495h52.5012c4.1082,0,7.9044,2.1917,9.9585,5.7495l26.2506,45.4672 c2.0541,3.5578,2.0541,7.9412,0,11.499l-26.2506,45.4672c-2.0541,3.5578-5.8503,5.7495-9.9585,5.7495H37.7491 C33.6409,120.9661,29.8448,118.7744,27.7906,115.2166z"/></g><g id="shadow"><g><defs><path id="SVGID_6_" d="M27.7908,115.2166L1.5403,69.7493c-2.0541-3.5578-2.0541-7.9412,0-11.499l26.2505-45.4672 c2.0541-3.5578,5.8502-5.7495,9.9585-5.7495h52.501c4.1082,0,7.9044,2.1917,9.9585,5.7495l26.2505,45.4672 c2.0541,3.5578,2.0541,7.9412,0,11.499l-26.2505,45.4672c-2.0541,3.5578-5.8502,5.7495-9.9585,5.7495h-52.501 C33.641,120.9661,29.8449,118.7744,27.7908,115.2166z"/></defs><clipPath id="SVGID_2_"><use xlink:href="#SVGID_6_" style="overflow:visible;"/></clipPath><polygon style="opacity:0.07;clip-path:url(#SVGID_2_);" points="119.2289,86.4791 80.6247,47.8749 63.9997,43.4256 49.0668,48.9745 43.3004,63.9999 47.9372,80.729 88.8747,121.6665 97.5622,121.2811"/></g></g><g id="art"><g><g><path style="fill:#FFFFFF;" d="M63.9997,40.804c-12.8097,0-23.1947,10.3849-23.1947,23.1959 c0,12.8097,10.385,23.1947,23.1947,23.1947s23.1947-10.385,23.1947-23.1947C87.1945,51.1889,76.8095,40.804,63.9997,40.804 M63.9997,81.5988c-9.72,0-17.599-7.879-17.599-17.599s7.879-17.6007,17.599-17.6007s17.6001,7.8807,17.6001,17.6007 S73.7197,81.5988,63.9997,81.5988"/><path style="fill:#FFFFFF;" d="M52.9898,63.1041v7.2091c1.0659,1.8326,2.5751,3.3702,4.381,4.4754V63.1041H52.9898z"/><path style="fill:#FFFFFF;" d="M61.6754,57.0263v19.4109c0.7448,0.1363,1.5067,0.2199,2.2892,0.2199 c0.7145,0,1.4098-0.0752,2.093-0.189V57.0263H61.6754z"/><path style="fill:#FFFFFF;" d="M70.7656,66.1008v8.5614c1.8325-1.1695,3.3478-2.7822,4.3822-4.7002v-3.8612H70.7656z"/><path style="fill:#FFFFFF;" d="M80.6914,78.2867l-2.403,2.4049c-0.4239,0.4227-0.4239,1.1132,0,1.5371l9.1143,9.112 c0.4227,0.4238,1.1144,0.4238,1.5371,0l2.403-2.4013c0.4214-0.4227,0.4214-1.1143,0-1.5365l-9.1156-9.1162 C81.8057,77.8646,81.1129,77.8646,80.6914,78.2867"/></g></g></g><g id="Guides"></g></svg>''',
    "e2d65910-8c8b-40a1-ae7d-ee2416b2bfa2": '''<?xml version="1.0" encoding="UTF-8"?><svg width="300px" height="150px" viewBox="0 0 300 150" version="1.1" xmlns="http://www.w3.org/2000/svg" xmlns:xlink="http://www.w3.org/1999/xlink"><!-- Generator: Sketch 55 (78076) - https://sketchapp.com --><title>Logo-Snowflake</title><desc>Created with Sketch.</desc><g id="Logo-Snowflake" stroke="none" stroke-width="1" fill="none" fill-rule="evenodd"><g id="snowflake" transform="translate(91.000000, 16.000000)" fill="#0ABEF5" fill-rule="nonzero"><path d="M39.2704687,62.593633 C40.9811141,58.6161049 39.1217169,54.0493134 35.105419,52.355181 C29.3040998,49.4088639 23.6515323,45.8732834 17.8502131,42.5586767 C15.6189364,41.232834 13.238908,39.8333333 10.8588796,38.6548065 C10.5613761,38.5074906 10.1894966,38.3601748 9.89199307,38.2128589 C6.09882279,36.8870162 1.93377308,38.8021223 0.595007102,42.5586767 C0.446255326,42.9269663 0.297503551,43.221598 0.0743758877,43.5898876 L0.0743758877,46.6098627 C1.04126243,49.2615481 3.0494114,51.397628 5.65256747,52.5761548 C9.59448951,54.7122347 13.4620357,56.9956305 17.3295818,59.2053683 C17.4039577,59.2790262 17.4783336,59.3526841 17.7014613,59.6473159 L14.2801704,61.6360799 C11.3051349,63.3302122 8.40447531,65.1716604 5.35506392,66.7184769 C2.75190785,67.8970037 0.818134765,70.0330836 0,72.758427 L0,75.4837703 C2.23127663,82.0393258 8.03259587,82.4812734 12.7182768,79.6086142 C20.0814897,75.1154806 27.5190785,70.7696629 35.1797949,66.7921348 C37.0391921,65.9082397 38.5267098,64.4350811 39.2704687,62.593633 L39.2704687,62.593633 Z M17.1808301,28.8583021 C25.2878018,33.6460674 33.4691495,38.2865169 41.6504971,42.8533084 C47.2286887,45.9469413 53.1787597,42.4113608 53.1787597,36.076779 L53.1787597,8.45505618 C53.1787597,7.64481898 53.1043838,6.76092385 52.8812562,5.95068664 C52.2118732,3.00436954 49.9805965,1.53121099 47.3030646,0.5 L44.1792773,0.573657928 C39.716724,2.12047441 38.0060786,5.36142322 38.3779581,9.92821473 C38.4523339,11.4013733 38.3779581,12.8745318 38.3779581,14.3476904 L38.3779581,23.9968789 C37.6341992,23.6285893 37.1879439,23.4076155 36.6673126,23.1129838 C32.6510147,20.9032459 28.7834685,18.5461923 24.8415465,16.4101124 C23.6515323,15.6735331 22.2383904,15.2315855 20.8996244,15.0842697 C17.5527095,14.789638 14.4289222,16.9257179 13.4620357,20.0930087 C12.3463974,23.5549313 13.9826669,27.2378277 17.1808301,28.8583021 Z M47.7493199,75.4101124 C45.5180433,74.8208489 43.1380149,75.1891386 41.2042418,76.4413233 C33.3203977,80.9344569 25.4365536,85.5012484 17.5527095,89.994382 C16.9577024,90.2890137 16.3626953,90.6573034 15.8420641,91.0992509 C13.6107875,92.7197253 12.6439009,95.5187266 13.238908,98.170412 C13.3876598,99.0543071 13.7595392,99.9382022 14.2057946,100.674782 C16.3626953,104.063046 20.8996244,105.094257 24.3209153,102.958177 C28.485965,100.601124 32.5022629,98.3177278 36.5929368,95.9606742 L38.3779581,95.0031211 C38.3779581,99.8645443 38.6010857,104.65231 38.3779581,109.145443 C38.1548304,113.638577 39.7910999,116.953184 44.2536532,118.5 L47.3030646,118.5 C50.6499795,117.247815 53.1043838,115.185393 53.1043838,111.428839 C53.1787597,101.632335 53.1787597,91.9094881 53.1043838,82.1129838 C53.0300079,78.872035 50.8731072,76.1466916 47.7493199,75.4101124 L47.7493199,75.4101124 Z M78.0203062,42.6323346 C83.449746,39.5387016 88.9535617,36.3714107 94.4573774,33.2777778 C96.9861576,31.8046192 99.5893136,30.4051186 102.118094,28.8583021 C104.72125,27.5324594 106.283144,24.8071161 106.060016,21.860799 C105.98564,20.6822722 105.613761,19.5037453 105.018753,18.5461923 C102.936229,15.1579276 98.3992994,14.0530587 94.9780086,16.1891386 C90.8129589,18.3988764 86.796661,20.829588 82.7059871,23.1866417 C82.1853559,23.4812734 81.6647247,23.7022472 80.9953417,24.0705368 L80.9953417,8.89700375 C80.9953417,8.01310861 80.9209658,7.12921348 80.7722141,6.24531835 C80.1028311,3.22534332 77.8715544,1.67852684 75.1940225,0.647315855 L72.1446111,0.647315855 C67.6820578,2.19413233 66.1945401,5.43508115 66.268916,10.0018727 C66.4176677,18.6198502 66.268916,27.2378277 66.268916,35.9294632 C66.1945401,42.6323346 71.9214834,46.0205993 78.0203062,42.6323346 L78.0203062,42.6323346 Z M102.19247,90.3626717 C93.9367462,85.5012484 85.6810226,80.7871411 77.3509232,76.1466916 C71.9958593,73.1267166 66.1945401,76.7359551 66.1945401,82.849563 C66.1945401,91.6148564 66.3432918,100.38015 66.1945401,109.071785 C66.1201642,113.564919 67.6076819,116.879526 72.0702352,118.426342 L75.1196466,118.5 C79.5821999,116.953184 81.2928453,113.712235 80.9953417,109.145443 C80.9209658,107.377653 80.9953417,105.536205 80.9953417,103.694757 L80.9953417,95.076779 C81.7391006,95.4450687 82.1853559,95.6660424 82.7059871,95.9606742 C86.7222851,98.170412 90.738583,100.601124 94.8292568,102.884519 C95.0523845,103.031835 95.2011363,103.105493 95.4242639,103.252809 C98.9943065,105.167915 103.45686,103.768414 105.390633,100.232834 C107.175654,96.6235955 105.836888,92.2041199 102.19247,90.3626717 L102.19247,90.3626717 Z M114.985122,51.6922597 C117.73703,50.2927591 119.3733,47.3464419 118.927044,44.3264669 C118.406413,38.8021223 112.605094,36.076779 107.547534,38.8757803 C99.5893136,43.3689139 91.6310937,47.9357054 83.7472496,52.5024969 C77.4252991,56.1117353 77.4252991,62.8146067 83.7472496,66.4238452 L106.952527,79.6822722 C107.547534,80.0505618 108.142541,80.3451935 108.737548,80.6398252 C111.786959,81.8183521 115.20825,80.9344569 117.216399,78.4300874 C119.745179,75.2627965 119.224548,70.696005 116.026385,68.1916355 C114.985122,67.4550562 113.94386,66.8657928 112.902598,66.2765293 L101.225583,59.5736579 C101.969342,59.1317104 102.415597,58.7634207 103.010604,58.5424469 L114.985122,51.6922597 L114.985122,51.6922597 Z M72.218987,62.8146067 C73.9296324,60.8995006 73.9296324,58.0268414 72.218987,56.0380774 C69.2439515,53.0181024 66.1945401,50.0717853 63.1451287,47.0518102 C61.1369797,45.28402 58.1619442,45.28402 56.2281711,47.0518102 C53.2531356,49.9981273 50.2037242,52.9444444 47.3030646,55.8907615 C45.4436674,57.8795256 45.4436674,60.8995006 47.3030646,62.8882647 C50.1293483,65.7609238 52.9556321,68.633583 55.9306676,71.3589263 C57.0463059,72.1691635 58.2363201,72.9057428 59.5750861,73.4213483 C60.8394761,73.0530587 62.0294904,72.5374532 63.0707528,71.8008739 C66.1945401,68.9282147 69.1695756,65.9082397 72.218987,62.8146067 Z M61.5088591,63.1092385 C60.913852,63.551186 60.3188449,63.9931336 59.6494619,64.4350811 L59.6494619,64.5087391 C58.980079,64.0667915 58.3850719,63.551186 57.7900648,63.0355805 C53.9968945,59.4263421 53.9968945,59.4263421 57.7900648,55.7434457 C59.2775825,54.3439451 60.0213414,54.3439451 61.5088591,55.7434457 C65.4507812,59.4263421 65.4507812,59.4263421 61.5088591,63.1092385 Z" id="Shape"></path></g></g></svg>'''
}

# TODO: Map this with the connector SSID
# KEEP the upper bound as the 5 characters
DATA_SOURCE_ABBREVIATION = {
    "Google Analytics": "ga",
    "MySQL": "mysql",
    "Google Sheets": "gs",
    "Shopify": "shop",
    "Postgres": "pg",
    "Stripe": "strp",
    "Google Ads": "gads",
    "Facebook Marketing": "fbads",
    "Bing Ads": "bads"
}<|MERGE_RESOLUTION|>--- conflicted
+++ resolved
@@ -64,11 +64,8 @@
     "e2d65910-8c8b-40a1-ae7d-ee2416b2bfa2": False,  # Snowflake
     "e87ffa8e-a3b5-f69c-9076-6011339de1f6": False,  # Redshift
     "5B45DB62-303C-4E70-92DA-419D3CDBD506": False,  # Druid
-<<<<<<< HEAD
     "F2A65364-07BA-4542-BA1B-0805E5A0572D": False,  # AWS Athena
-=======
     "ba49e8e6-eed6-11ec-8ea0-0242ac120002": False,  # Databricks
->>>>>>> bcbe3c36
     # "29b409d9-30a5-4cc8-ad50-886eb846fea3", # Quickbooks
 }
 
