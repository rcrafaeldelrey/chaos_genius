{
  "files": [
    "README.md"
  ],
  "imageSize": 100,
  "commit": false,
  "badgeTemplate": "<a href=\"#contributors-\"><img src=\"https://img.shields.io/badge/all_contributors-<%= contributors.length %>-orange.svg\" alt=\"All Contributors\"></a>",
  "contributors": [
    {
      "login": "pshrimal21",
      "name": "pshrimal21",
      "avatar_url": "https://avatars.githubusercontent.com/u/83073282?v=4",
      "profile": "https://github.com/pshrimal21",
      "contributions": [
        "projectManagement",
        "doc",
        "ideas",
        "design"
      ]
    },
    {
      "login": "suranah",
      "name": "Harshit Surana",
      "avatar_url": "https://avatars.githubusercontent.com/u/948291?v=4",
      "profile": "http://harshitsurana.com",
      "contributions": [
        "code",
        "data",
        "research",
        "bug"
      ]
    },
    {
      "login": "manassolanki",
      "name": "Manas Solanki",
      "avatar_url": "https://avatars.githubusercontent.com/u/20757311?v=4",
      "profile": "https://www.manassolanki.com/",
      "contributions": [
        "code",
        "review",
        "tool",
        "bug"
      ]
    },
    {
      "login": "kartikay-bagla",
      "name": "Kartikay Bagla",
      "avatar_url": "https://avatars.githubusercontent.com/u/19384906?v=4",
      "profile": "http://kartikaybagla.com",
      "contributions": [
        "code",
        "maintenance",
        "research"
      ]
    },
    {
      "login": "varunp2k",
      "name": "Varun P",
      "avatar_url": "https://avatars.githubusercontent.com/u/46447751?v=4",
      "profile": "https://github.com/varunp2k",
      "contributions": [
        "code",
        "maintenance",
        "research"
      ]
    },
    {
      "login": "keshprad",
      "name": "Keshav Pradeep",
      "avatar_url": "https://avatars.githubusercontent.com/u/32313895?v=4",
      "profile": "http://keshprad.ml",
      "contributions": [
        "code",
        "data",
        "doc"
      ]
    },
    {
      "login": "dajkatal",
      "name": "Daj Katal",
      "avatar_url": "https://avatars.githubusercontent.com/u/47812481?v=4",
      "profile": "https://github.com/dajkatal",
      "contributions": [
        "plugin",
        "doc"
      ]
    },
    {
      "login": "Amatullah",
      "name": "Amatullah Sethjiwala",
      "avatar_url": "https://avatars.githubusercontent.com/u/22439823?v=4",
      "profile": "https://github.com/Amatullah",
      "contributions": [
        "code",
        "data",
        "test"
      ]
    },
    {
      "login": "juzarbhori",
      "name": "juzarbhori",
      "avatar_url": "https://avatars.githubusercontent.com/u/49563636?v=4",
      "profile": "https://github.com/juzarbhori",
      "contributions": [
        "code",
        "design"
      ]
    },
    {
      "login": "Fletchersan",
      "name": "Amogh Dhar Diwan",
      "avatar_url": "https://avatars.githubusercontent.com/u/41579921?v=4",
      "profile": "https://github.com/amoghdhardiwan",
      "contributions": [
        "code",
        "data",
        "bug"
      ]
    },
    {
      "login": "Samyak2",
      "name": "Samyak Sarnayak",
      "avatar_url": "https://avatars.githubusercontent.com/u/34161949?v=4",
      "profile": "http://samyaks.xyz",
      "contributions": [
        "code",
        "platform",
        "bug"
      ]
    },
    {
      "login": "NaikAayush",
      "name": "Aayush Naik",
      "avatar_url": "https://avatars.githubusercontent.com/u/57558584?v=4",
      "profile": "https://github.com/NaikAayush",
      "contributions": [
        "code",
        "bug",
        "platform"
      ]
    },
    {
      "login": "kshitij123456",
      "name": "Kshitij Agarwal",
      "avatar_url": "https://avatars.githubusercontent.com/u/42891697?v=4",
      "profile": "https://github.com/kshitij123456",
      "contributions": [
        "code",
        "tool",
        "bug"
      ]
    },
    {
      "login": "bhargavsk1077",
      "name": "Bhargav S. Kumar",
      "avatar_url": "https://avatars.githubusercontent.com/u/51043479?v=4",
      "profile": "https://github.com/bhargavsk1077",
      "contributions": [
        "code",
        "platform",
        "bug"
      ]
    },
    {
      "login": "moghankumar06",
      "name": "moghankumar06",
      "avatar_url": "https://avatars.githubusercontent.com/u/87368217?v=4",
      "profile": "https://github.com/moghankumar06",
      "contributions": [
        "code",
        "design"
      ]
    },
    {
      "login": "Santhoshkumar1023",
      "name": "Santhoshkumar1023",
      "avatar_url": "https://avatars.githubusercontent.com/u/87367866?v=4",
      "profile": "https://github.com/Santhoshkumar1023",
      "contributions": [
        "code",
        "design"
      ]
    },
    {
      "login": "Mansi-Chauhan27",
      "name": "Mansi-Chauhan27",
      "avatar_url": "https://avatars.githubusercontent.com/u/86592223?v=4",
      "profile": "https://github.com/Mansi-Chauhan27",
      "contributions": [
        "plugin"
      ]
    },
    {
      "login": "davidhayter-karhoo",
      "name": "davidhayter-karhoo",
      "avatar_url": "https://avatars.githubusercontent.com/u/43238713?v=4",
      "profile": "https://github.com/davidhayter-karhoo",
      "contributions": [
        "bug"
      ]
    },
    {
      "login": "mvaerle",
      "name": "Marijn van Aerle",
      "avatar_url": "https://avatars.githubusercontent.com/u/73708?v=4",
      "profile": "https://www.floryn.com",
      "contributions": [
        "bug"
      ]
    },
    {
      "login": "gxu-kangaroo",
      "name": "gxu-kangaroo",
      "avatar_url": "https://avatars.githubusercontent.com/u/84041080?v=4",
      "profile": "https://github.com/gxu-kangaroo",
      "contributions": [
        "bug"
      ]
    },
    {
      "login": "RamneekKaur983",
      "name": "RamneekKaur983",
      "avatar_url": "https://avatars.githubusercontent.com/u/51482282?v=4",
      "profile": "https://github.com/RamneekKaur983",
      "contributions": [
        "code"
      ]
    },
    {
      "login": "arvind-27",
      "name": "arvind-27",
      "avatar_url": "https://avatars.githubusercontent.com/u/57091402?v=4",
      "profile": "https://github.com/arvind-27",
      "contributions": [
        "data"
      ]
    },
    {
      "login": "joshuataylor",
      "name": "Josh Taylor",
      "avatar_url": "https://avatars.githubusercontent.com/u/225131?v=4",
      "profile": "https://joshtaylor.id.au",
      "contributions": [
        "bug"
      ]
    },
    {
      "login": "ChartistDev",
      "name": "ChartistDev",
      "avatar_url": "https://avatars.githubusercontent.com/u/50948001?v=4",
      "profile": "https://github.com/ChartistDev",
      "contributions": [
        "code",
        "design",
        "bug",
        "review"
      ]
    },
    {
      "login": "rjdp",
      "name": "Rajdeep Sharma",
      "avatar_url": "https://avatars.githubusercontent.com/u/7734938?v=4",
      "profile": "https://buggydebugger.com/",
      "contributions": [
        "code",
        "review"
      ]
    },
    {
      "login": "balakumar9493",
      "name": "balakumar9493",
      "avatar_url": "https://avatars.githubusercontent.com/u/98518511?v=4",
      "profile": "https://github.com/balakumar9493",
      "contributions": [
        "code",
        "design"
      ]
    },
    {
      "login": "eltociear",
      "name": "Ikko Ashimine",
      "avatar_url": "https://avatars.githubusercontent.com/u/22633385?v=4",
      "profile": "https://bandism.net/",
      "contributions": [
        "code"
      ]
    },
    {
<<<<<<< HEAD
      "login": "rsohlot",
      "name": "rohit sohlot",
      "avatar_url": "https://avatars.githubusercontent.com/u/5600987?v=4",
      "profile": "https://github.com/rsohlot",
      "contributions": [
        "code"
=======
      "login": "athul-osmo",
      "name": "athul-osmo",
      "avatar_url": "https://avatars.githubusercontent.com/u/99287880?v=4",
      "profile": "https://github.com/athul-osmo",
      "contributions": [
        "bug"
      ]
    },
    {
      "login": "KShivendu",
      "name": "Kumar Shivendu",
      "avatar_url": "https://avatars.githubusercontent.com/u/47217984?v=4",
      "profile": "https://blog.kshivendu.dev/",
      "contributions": [
        "bug",
        "ideas"
      ]
    },
    {
      "login": "prathamSharma25",
      "name": "Pratham Sharma",
      "avatar_url": "https://avatars.githubusercontent.com/u/63733573?v=4",
      "profile": "https://pratham-sharma.com",
      "contributions": [
        "bug"
>>>>>>> 36ef1d14
      ]
    }
  ],
  "contributorsPerLine": 7,
  "projectName": "chaos_genius",
  "projectOwner": "chaos-genius",
  "repoType": "github",
  "repoHost": "https://github.com",
  "skipCi": true
}<|MERGE_RESOLUTION|>--- conflicted
+++ resolved
@@ -286,14 +286,15 @@
       ]
     },
     {
-<<<<<<< HEAD
       "login": "rsohlot",
       "name": "rohit sohlot",
       "avatar_url": "https://avatars.githubusercontent.com/u/5600987?v=4",
       "profile": "https://github.com/rsohlot",
       "contributions": [
         "code"
-=======
+      ]
+    },
+    {
       "login": "athul-osmo",
       "name": "athul-osmo",
       "avatar_url": "https://avatars.githubusercontent.com/u/99287880?v=4",
@@ -319,7 +320,6 @@
       "profile": "https://pratham-sharma.com",
       "contributions": [
         "bug"
->>>>>>> 36ef1d14
       ]
     }
   ],
